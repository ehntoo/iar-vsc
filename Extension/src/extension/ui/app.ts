--- conflicted
+++ resolved
@@ -177,15 +177,6 @@
         };
     }
 
-<<<<<<< HEAD
-=======
-    private generateOutput(): void {
-        if ((this.generator.enabled) && (this.generator.canExecute())) {
-            this.generator.execute(true);
-        }
-    }
-
->>>>>>> 129917cf
     private selectCurrentSettings(): void {
         this.selectCurrentWorkbench();
         this.selectCurrentCompiler();
