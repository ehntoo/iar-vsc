{
  "name": "iar-vsc",
  "displayName": "IAR For Visual Studio Code",
  "description": "Develop IAR projects with intellisense, C-STAT and build support.",
  "version": "1.2.1",
  "publisher": "pluyckx",
  "icon": "images/logo.png",
  "preview": true,
  "repository": {
    "type": "git",
    "url": "https://github.com/pluyckx/iar-vsc.git"
  },
  "engines": {
    "vscode": "^1.33.0"
  },
  "categories": [
    "Other"
  ],
  "keywords": [
    "IAR",
    "ARM",
    "AVR",
    "STM8",
    "Embedded"
  ],
  "activationEvents": [
    "onCommand:iar.selectWorkbench",
    "onCommand:iar.selectCompiler",
    "onCommand:iar.selectProject",
    "onCommand:iar.selectConfiguration",
    "onCommand:iar.regenerateCppToolsConfig",
    "onCommand:iar.selectIarWorkspace",
    "workspaceContains:**/*.ewp"
  ],
  "main": "./out/src/main",
  "contributes": {
    "commands": [
      {
        "command": "iar.selectWorkbench",
        "title": "Select Workbench",
        "category": "IAR"
      },
      {
        "command": "iar.selectCompiler",
        "title": "Select Compiler",
        "category": "IAR"
      },
      {
        "command": "iar.selectProject",
        "title": "Select Project",
        "category": "IAR"
      },
      {
        "command": "iar.selectConfiguration",
        "title": "Select Configuration",
        "category": "IAR"
      },
      {
        "command": "iar.regenerateCppToolsConfig",
        "title": "Reload project configuration",
        "category": "IAR"
      },
      {
        "command": "iar-settings.workbench",
        "title": "Get the selected workbench location",
        "category": "IAR Settings"
      },
      {
        "command": "iar-settings.compiler",
        "title": "Get the selected compiler location",
        "category": "IAR Settings"
      },
      {
        "command": "iar-settings.project-file",
        "title": "Get the selected project file",
        "category": "IAR Settings"
      },
      {
        "command": "iar-settings.project-configuration",
        "title": "Get the selected project configuration",
        "category": "IAR Settings"
      }
    ],
    "views": {
      "explorer": [
        {
          "id": "iar-settings",
          "name": "IAR Settings"
        }
      ]
    },
    "menus": {
      "view/title": [
        {
          "command": "iar.regenerateCppToolsConfig",
          "when": "view == iar-settings"
        }
      ]
    },
    "grammars": [
      {
        "scopeName": "iar-keywords.injection",
        "path": "./syntaxes/iar-c-cpp.tmLanguage.json",
        "injectTo": [
          "source.c",
          "source.cpp"
        ]
      }
    ],
    "configuration": {
      "title": "IAR",
      "properties": {
        "iarvsc.iarInstallDirectories": {
          "type": "array",
          "description": "Root path where IAR installs its applications.",
          "default": [
            "C:\\Program Files\\IAR Systems",
            "C:\\Program Files (x86)\\IAR Systems"
          ]
        },
        "iarvsc.defines": {
          "type": "array",
          "description": "A list of defines to use which are not listed in the project xml or compiler output. You can for example define here compiler intrisics, like __max, __min, __eeprom, .... example __max: add `__max(a, b)=` to this list.",
          "default": [
            "_Pragma(x)=",
            "__eeprom=",
            "__flash=",
            "__no_init=",
            "__root="
          ]
        },
        "iarvsc.cStandard": {
          "type": "string",
          "enum": [
            "c89",
            "c99",
            "c11"
          ],
          "description": "The c standard to use in the config tool configuration.",
          "default": "c11"
        },
        "iarvsc.cppStandard": {
          "type": "string",
          "enum": [
            "c++98",
            "c++03",
            "c++11",
            "c++14",
            "c++17"
          ],
          "description": "The c++ standard to use in the config tool configuration.",
          "default": "c++14"
        },
        "iarvsc.c-StatFilterLevel": {
          "description": "C-STAT warnings with a lower severity than this are filtered out.",
          "default": "Medium",
          "type": "string",
          "enum": [
            "Low",
            "Medium",
            "High"
          ]
        },
        "iarvsc.c-StatDisplayLowSeverityWarningsAsHints": {
          "description": "If the filter level is set to Low, displays low severity C-STAT warnings as hints rather than warnings. This hides them from the problem list, but still shows them in the editor.",
          "type": "boolean",
          "default": false
        },
        "iarvsc.outFile": {
          "type": "string",
          "description": "Currently not used, but will be used in the future to generate launch configurations.",
          "default": ""
        },
        "iarvsc.gdb": {
          "type": "string",
          "markdownDescription": "The path to the gdb debugger to use. In case the executable is not on the `PATH` environment, you have to specify the full path.",
          "default": "arm-none-eabi-gdb.exe"
        },
        "iarvsc.gdbServer": {
          "type": "string",
          "markdownDescription": "The path to the gdb server to use. In case the executable is not on the `PATH` environment, you have to specify the full path.",
          "default": "JLinkGDBServerCL.exe"
        },
        "iarvsc.device": {
          "type": "string",
          "markdownDescription": "The name of the target microcontroller",
          "default": "undefined"
        },
        "iarvsc.extraBuildArguments": {
          "type": "array",
          "markdownDescription": "Extra command line arguments to supply to IarBuild.exe.",
          "default": []
        }
      }
    },
    "problemMatchers": [
      {
        "name": "iar-cc",
        "owner": "cpp",
        "fileLocation": "absolute",
        "pattern": {
          "regexp": "^([^(]*)\\((\\d*)\\)\\s*:\\s*([^\\[]*)[^:]*:\\s*(.*)",
          "file": 1,
          "line": 2,
          "severity": 3,
          "message": 4
        }
      },
      {
        "name": "iar-linker",
        "owner": "cpp",
        "fileLocation": "absolute",
        "pattern": {
          "regexp": "^([^\\[]*)[^\\]]*\\]\\s*:\\s*([^\\(]*)\\(\\s*(.*)\\s*\\)",
          "file": 3,
          "message": 2,
          "severity": 1,
          "kind": "file"
        }
      }
    ],
    "taskDefinitions": [
      {
        "type": "iar",
        "properties": {
          "command": {
            "type": "string",
            "description": "The command to use for the IarBuild.exe command",
            "enum": [
              "build",
              "rebuild",
              "open"
            ]
          },
          "project": {
            "type": "string",
            "description": "The path to the project file"
          },
          "config": {
            "type": "string",
            "description": "The configuration in the project file to use"
          },
          "workbench": {
            "type": "string",
            "description": "Path to the workbench to use"
          },
          "builder": {
            "type": "string",
            "description": "Path to the builder to use"
          },
          "workspace": {
            "type": "string",
            "description": "The path to the workspace file to use"
          },
          "label": {
            "type": "string",
            "description": "The name for the task that is shown when executing the built-in command `Run Tasks` of VS Code."
          }
        },
        "required": [
          "command"
        ]
      },
      {
        "type": "iar-cstat",
        "properties": {
          "label": {
            "type": "string",
            "description": "The name for the task that is shown when executing the built-in command `Run Tasks` of VS Code."
          },
          "action": {
            "type": "string",
            "enum": [
              "run",
              "clear"
            ],
            "description": "What to do when running the task (generate warnings or clear them)"
          },
          "project": {
            "type": "string",
            "description": "The path to the project file"
          },
          "config": {
            "type": "string",
            "description": "The configuration in the project file to use"
          },
          "builder": {
            "type": "string",
            "description": "Path to the builder to use"
          }
        },
        "required": [
          "label",
          "action"
        ]
      }
    ],
    "debuggers": [
      {
        "type": "IAR: gdb server",
        "configurationSnippets": [
          {
            "label": "IAR: Debug using gdb server",
            "description": "Description",
            "body": {
              "name": "Debug GDBServer",
              "type": "cppdbg",
              "request": "launch",
              "program": "Absolute path to the out file.",
              "stopAtEntry": true,
              "cwd": "${${workspaceFolder}workspaceFolder}",
              "externalConsole": true,
              "MIMode": "gdb",
              "miDebuggerPath": "${${c}config:iarvsc.gdb}",
              "debugServerPath": "${${c}config:iarvsc.gdbServer}",
              "debugServerArgs": "-if swd -singlerun -strict -endian little -speed auto -port 3333 -device ${${c}config:iarvsc.device} -vd -strict -halt",
              "serverStarted": "Connected\\\\ to\\\\ target",
              "serverLaunchTimeout": 5000,
              "filterStderr": false,
              "filterStdout": true,
              "setupCommands": [
                {
                  "text": "target remote localhost:3333"
                },
                {
                  "text": "monitor flash breakpoints = 1"
                },
                {
                  "text": "monitor flash download = 1"
                },
                {
                  "text": "monitor reset"
                },
                {
                  "text": "load \\\\\"Path to the out file.\\\\\""
                },
                {
                  "text": "monitor reset"
                }
              ]
            }
          }
        ]
      }
    ]
  },
  "extensionDependencies": [
    "ms-vscode.cpptools"
  ],
  "scripts": {
    "vscode:prepublish": "npm run compile",
    "compile": "tsc -p ./",
    "watch": "tsc -watch -p ./",
    "test": "npm run compile && node ./out/test/runTests.js"
  },
  "devDependencies": {
    "typescript": "^2.6.1",
    "@types/vscode": "^1.33.0",
    "vscode-test": "^1.3.0",
    "tslint": "^5.8.0",
    "@types/node": "^8.10.25",
    "@types/mocha": "^2.2.42",
    "mocha": "^2.2.42",
    "ts-sinon": "1.0.12"
  },
  "dependencies": {
<<<<<<< HEAD
    "csv-parse": "4.4.3",
=======
    "csv-parse": "4.8.8",
    "xml-js": "1.6.8",
    "jsonc-parser": "1.0.0",
>>>>>>> db1070cb
    "child-exec": "1.0.0",
    "fast-deep-equal": "2.0.1",
    "jsonc-parser": "1.0.0",
    "vscode-cpptools": "^3.0.1",
    "vscode-jsonrpc": "^3.0.0",
    "xml-js": "1.6.8"
  }
}<|MERGE_RESOLUTION|>--- conflicted
+++ resolved
@@ -364,13 +364,7 @@
     "ts-sinon": "1.0.12"
   },
   "dependencies": {
-<<<<<<< HEAD
-    "csv-parse": "4.4.3",
-=======
     "csv-parse": "4.8.8",
-    "xml-js": "1.6.8",
-    "jsonc-parser": "1.0.0",
->>>>>>> db1070cb
     "child-exec": "1.0.0",
     "fast-deep-equal": "2.0.1",
     "jsonc-parser": "1.0.0",
