--- conflicted
+++ resolved
@@ -11,11 +11,8 @@
     private static readonly settingsLocation = path.join(vscode.workspace.rootPath as string, ".vscode/iar-vsc.json");
     private static readonly ewpLocation = "ewp_location";
     private static readonly iarLocation = "iar_location";
-<<<<<<< HEAD
     private static readonly processor = "processor";
-=======
     private static readonly buildConfig = "build_config";
->>>>>>> 88da0ca8
     private settings: any;
 
     constructor() {
@@ -77,20 +74,19 @@
         this.settings[Settings.iarLocation] = location;
     }
 
-<<<<<<< HEAD
     get processor(): string | undefined {
         return this.settings[Settings.processor];
     }
 
     set processor(location: string | undefined) {
         this.settings[Settings.processor] = location;
-=======
+    }
+    
     get buildConfig(): string | undefined {
         return this.settings[Settings.buildConfig];
     }
 
     set buildConfig(config: string | undefined) {
         this.settings[Settings.buildConfig] = config;
->>>>>>> 88da0ca8
     }
 }